<<<<<<< HEAD
import React, {useState} from 'react'
import './register.css'

function Register() {
    const [studentId, setStudentId] = useState("")
    const [error, setError] = useState("")

    const handleSubmit = (e) => {
    e.preventDefault()
    const pattern = /^PDM-\d{4}-\d{6}$/   // PDM-0000-000000

    if (!pattern.test(studentId)) {
      setError("❌ Student ID must follow the format: PDM-0000-000000")
      return
    }
    setError("✅ Registered successfully!")
    }
  return (
    <>
    <div className="w-screen h-screen bg-[linear-gradient(to_top,rgba(121,44,26,0.9),rgba(63,23,13,0.7)),url('/images/PDM-Facade.png')] bg-cover bg-center flex justify-center items-center">
        <div className='flex flex-col justify-center gap-10 items-center bg-white w-[35vw] h-fit pt-[2%] pb-[1%] transition-all duration-300 rounded-xl'>
            <h1 className='text-[clamp(0.8rem,1.3vw,2rem)]'>REGISTER AN ACCOUNT</h1>
            <form onSubmit={handleSubmit} className='flex flex-col gap-3 justify-center items-center'>
                <input type="text" className='login_input' placeholder='Enter Student Name' />
                <input type="password" className='login_input' placeholder='Create Password'/>
                <input type="password" className='login_input' placeholder='Confirm Password'/>
                <input type="email" className='login_input' placeholder='user.pdm@gmail.com'/>
                <div className="h-[2px] w-[80%] bg-gray-500 my-5"></div>
                <div className='flex flex-row w-[81%] justify-around gap-2'>
                    <select name="" id="" className='login_input'>
                    <option value="" disabled>-- Select Course --</option>
                    <option value="">Bachelor of Science in Computer Science(BSCS)</option>
                    <option value="">Bachelor of Science in Information Technology(BSIT)</option>
                    <option value="">Bachelor of Science in Hospitality Management(BSHM)</option>
                    <option value="">Bachelor of Science in Tourism Management(BSTM)</option>
                    <option value="">Bachelor of Science in Office Administration(BSOAd)</option>
                    <option value="">Bachelor of Early Childhood Education(BECEd)</option>
                    <option value="">Bachelor of Technology in Livelihood Education(BTLEd)</option>
                </select>
                <select name="" id="" className='login_input'>
                    <option value="" disabled>-- Select Year --</option>
                    <option value="">First Year</option>
                    <option value="">Second Year</option>
                    <option value="">Third Year</option>
                    <option value="">Fourth Year</option>
                </select>
                <div className="border-b border-gray-400 my-4"></div>
                </div>
                {/* Student ID with restriction + error */}
                <input 
                  type="text" 
                  className={`login_input ${error ? 'border-red-500' : ''}`} 
                  placeholder='PDM-0000-000000' 
                  value={studentId}
                  onChange={(e) => {
                    setStudentId(e.target.value)
                    setError("")   // clear error while editing
                  }}
                  required 
                />
                {error && <p className="text-red-500 text-sm">{error}</p>}
                <div className="h-[2px] w-[80%] bg-gray-500 my-5"></div>
                <div className='w-full flex flex-col gap-4 items-center justify-center'>
                    <button className=' w-[80%] py-[calc(0.5vw+1vh)] rounded-lg bg-yellow-500 text-[clamp(0.5rem,1.5vw,2rem)] font-sans font-medium cursor-pointer hover:scale-105 transition-all duration-300 '>Register Account</button>
                    <button className='font-sans font-medium underline text-[clamp(0.6rem,1.3vw,1.2rem)] cursor-pointer'>← Already Have an Account?</button>
                </div>
            </form>
=======
import React, { useState } from "react";
import "./register.css";

function Register({ goLogin }) {
  const [form, setForm] = useState({
    studentName: "",
    password: "",
    confirmPassword: "",
    email: "",
    course: "",
    year: "",
    studentId: "",
  });
  const [showSuccess, setShowSuccess] = useState(false);

  const handleChange = (e) => {
    setForm({ ...form, [e.target.name]: e.target.value });
  };

  const handleSubmit = async (e) => {
    e.preventDefault();
    // Add validation if needed
    const payload = {
      studentName: form.studentName,
      password: form.password,
      studentId: form.studentId,
      course: form.course,
      year: form.year,
    };
    const res = await fetch("http://127.0.0.1:5000/register", {
      method: "POST",
      headers: { "Content-Type": "application/json" },
      body: JSON.stringify(payload),
    });
    const data = await res.json();
    if (res.ok && data.success) {
      setShowSuccess(true); // Show popup
    } else {
      alert(data.error || "Registration failed.");
    }
  };

  const handlePopupClose = () => {
    setShowSuccess(false);
    goLogin();
  };

  return (
    <>
      <div className="w-screen h-screen bg-[linear-gradient(to_top,rgba(121,44,26,0.9),rgba(63,23,13,0.7)),url('/images/PDM-Facade.png')] bg-cover bg-center flex justify-center items-center">
        <div className="flex flex-col justify-center gap-10 items-center bg-white w-[35vw] h-fit pt-[2%] pb-[1%] transition-all duration-300 rounded-xl">
          <h1 className="text-[clamp(0.8rem,1.3vw,2rem)]">
            REGISTER AN ACCOUNT
          </h1>
          <form
            onSubmit={handleSubmit}
            className="flex flex-col gap-3 justify-center items-center"
          >
            <input
              name="studentName"
              value={form.studentName}
              onChange={handleChange}
              type="text"
              className="login_input"
              placeholder="Enter Student Name"
            />
            <input
              name="password"
              value={form.password}
              onChange={handleChange}
              type="password"
              className="login_input"
              placeholder="Create Password"
            />
            <input
              name="confirmPassword"
              value={form.confirmPassword}
              onChange={handleChange}
              type="password"
              className="login_input"
              placeholder="Confirm Password"
            />
            <input
              name="email"
              value={form.email}
              onChange={handleChange}
              type="email"
              className="login_input"
              placeholder="user.pdm@gmail.com"
            />
            <div className="h-[2px] w-[80%] bg-gray-500 my-5"></div>
            <div className="flex flex-row w-[81%] justify-around gap-2">
              <select
                name="course"
                value={form.course}
                onChange={handleChange}
                className="login_input"
              >
                <option value="" disabled>
                  -- Select Course --
                </option>
                <option value="BSCS">
                  Bachelor of Science in Computer Science (BSCS)
                </option>
                <option value="BSIT">
                  Bachelor of Science in Information Technology (BSIT)
                </option>
                <option value="BSHM">
                  Bachelor of Science in Hospitality Management (BSHM)
                </option>
                <option value="BSTM">
                  Bachelor of Science in Tourism Management (BSTM)
                </option>
                <option value="BSOAd">
                  Bachelor of Science in Office Administration (BSOAd)
                </option>
                <option value="BECEd">
                  Bachelor of Early Childhood Education (BECEd)
                </option>
                <option value="BTLEd">
                  Bachelor of Technology in Livelihood Education (BTLEd)
                </option>
              </select>
              <select
                name="year"
                value={form.year}
                onChange={handleChange}
                className="login_input"
              >
                <option value="" disabled>
                  -- Select Year --
                </option>
                <option value="First Year">First Year</option>
                <option value="Second Year">Second Year</option>
                <option value="Third Year">Third Year</option>
                <option value="Fourth Year">Fourth Year</option>
              </select>
              <div className="border-b border-gray-400 my-4"></div>
            </div>
            <input
              name="studentId"
              value={form.studentId}
              onChange={handleChange}
              type="text"
              className="login_input"
              placeholder="PDM-0000-0000000"
            />
            <div className="h-[2px] w-[80%] bg-gray-500 my-5"></div>
            <div className="w-full flex flex-col gap-4 items-center justify-center">
              <button
                type="submit"
                className=" w-[80%] py-[calc(0.5vw+1vh)] rounded-lg bg-yellow-500 text-[clamp(0.5rem,1.5vw,2rem)] font-sans font-medium cursor-pointer hover:scale-105 transition-all duration-300 "
              >
                Register Account
              </button>
              <button
                className="font-sans font-medium underline text-[clamp(0.6rem,1.3vw,1.2rem)] cursor-pointer"
                onClick={goLogin}
                type="button"
              >
                ← Already Have an Account?
              </button>
            </div>
          </form>
        </div>
      </div>
      {/* Success Popup */}
      {showSuccess && (
        <div
          style={{
            position: "fixed",
            top: 0,
            left: 0,
            width: "100vw",
            height: "100vh",
            background: "rgba(0,0,0,0.4)",
            display: "flex",
            alignItems: "center",
            justifyContent: "center",
            zIndex: 1000,
          }}
        >
          <div
            style={{
              background: "#fff",
              padding: "2rem 3rem",
              borderRadius: "1rem",
              boxShadow: "0 2px 16px rgba(0,0,0,0.2)",
              textAlign: "center",
            }}
          >
            <h2 className="text-green-600 mb-4">
              Account Created Successfully!
            </h2>
            <button
              className="px-4 py-2 bg-yellow-500 rounded text-white font-bold mt-2"
              onClick={handlePopupClose}
            >
              OK
            </button>
          </div>
>>>>>>> 9edf5e8d
        </div>
      )}
    </>
  );
}

export default Register;<|MERGE_RESOLUTION|>--- conflicted
+++ resolved
@@ -1,8 +1,7 @@
-<<<<<<< HEAD
-import React, {useState} from 'react'
-import './register.css'
-
-function Register() {
+import React, { useState } from "react";
+import "./register.css";
+
+function Register({ goLogin }) {
     const [studentId, setStudentId] = useState("")
     const [error, setError] = useState("")
 
@@ -16,61 +15,6 @@
     }
     setError("✅ Registered successfully!")
     }
-  return (
-    <>
-    <div className="w-screen h-screen bg-[linear-gradient(to_top,rgba(121,44,26,0.9),rgba(63,23,13,0.7)),url('/images/PDM-Facade.png')] bg-cover bg-center flex justify-center items-center">
-        <div className='flex flex-col justify-center gap-10 items-center bg-white w-[35vw] h-fit pt-[2%] pb-[1%] transition-all duration-300 rounded-xl'>
-            <h1 className='text-[clamp(0.8rem,1.3vw,2rem)]'>REGISTER AN ACCOUNT</h1>
-            <form onSubmit={handleSubmit} className='flex flex-col gap-3 justify-center items-center'>
-                <input type="text" className='login_input' placeholder='Enter Student Name' />
-                <input type="password" className='login_input' placeholder='Create Password'/>
-                <input type="password" className='login_input' placeholder='Confirm Password'/>
-                <input type="email" className='login_input' placeholder='user.pdm@gmail.com'/>
-                <div className="h-[2px] w-[80%] bg-gray-500 my-5"></div>
-                <div className='flex flex-row w-[81%] justify-around gap-2'>
-                    <select name="" id="" className='login_input'>
-                    <option value="" disabled>-- Select Course --</option>
-                    <option value="">Bachelor of Science in Computer Science(BSCS)</option>
-                    <option value="">Bachelor of Science in Information Technology(BSIT)</option>
-                    <option value="">Bachelor of Science in Hospitality Management(BSHM)</option>
-                    <option value="">Bachelor of Science in Tourism Management(BSTM)</option>
-                    <option value="">Bachelor of Science in Office Administration(BSOAd)</option>
-                    <option value="">Bachelor of Early Childhood Education(BECEd)</option>
-                    <option value="">Bachelor of Technology in Livelihood Education(BTLEd)</option>
-                </select>
-                <select name="" id="" className='login_input'>
-                    <option value="" disabled>-- Select Year --</option>
-                    <option value="">First Year</option>
-                    <option value="">Second Year</option>
-                    <option value="">Third Year</option>
-                    <option value="">Fourth Year</option>
-                </select>
-                <div className="border-b border-gray-400 my-4"></div>
-                </div>
-                {/* Student ID with restriction + error */}
-                <input 
-                  type="text" 
-                  className={`login_input ${error ? 'border-red-500' : ''}`} 
-                  placeholder='PDM-0000-000000' 
-                  value={studentId}
-                  onChange={(e) => {
-                    setStudentId(e.target.value)
-                    setError("")   // clear error while editing
-                  }}
-                  required 
-                />
-                {error && <p className="text-red-500 text-sm">{error}</p>}
-                <div className="h-[2px] w-[80%] bg-gray-500 my-5"></div>
-                <div className='w-full flex flex-col gap-4 items-center justify-center'>
-                    <button className=' w-[80%] py-[calc(0.5vw+1vh)] rounded-lg bg-yellow-500 text-[clamp(0.5rem,1.5vw,2rem)] font-sans font-medium cursor-pointer hover:scale-105 transition-all duration-300 '>Register Account</button>
-                    <button className='font-sans font-medium underline text-[clamp(0.6rem,1.3vw,1.2rem)] cursor-pointer'>← Already Have an Account?</button>
-                </div>
-            </form>
-=======
-import React, { useState } from "react";
-import "./register.css";
-
-function Register({ goLogin }) {
   const [form, setForm] = useState({
     studentName: "",
     password: "",
@@ -268,7 +212,6 @@
               OK
             </button>
           </div>
->>>>>>> 9edf5e8d
         </div>
       )}
     </>

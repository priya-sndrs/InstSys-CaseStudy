--- conflicted
+++ resolved
@@ -7,7 +7,6 @@
 
 function Navigate() {
   const [page, setPage] = useState("login");
-<<<<<<< HEAD
   const [studentId, setStudentId] = useState(null);
 
   useEffect(() => {
@@ -29,44 +28,26 @@
     setStudentId(null);
     setPage("login");
   };
-=======
   const [chatInitialView, setChatInitialView] = useState("chat");
->>>>>>> 2d0e97b8
 
   if (page === "register") return <Register goLogin={() => setPage("login")} />;
 
   if (page === "dashboard")
     return (
       <Dashboard
-<<<<<<< HEAD
         goChat={() => setPage("chat")}
         goLogin={() => setPage("login")}
         onLogout={handleLogout} // ✅ Pass logout handler
         studentId={studentId}   // ✅ Pass studentId if needed
       />
     );   // 👈 here
-=======
-        goChat={() => {
-          setChatInitialView("chat");
-          setPage("chat");
-        }}
-        goAccounts={() => {
-          setChatInitialView("account");
-          setPage("chat");
-        }}
-      />
-    );
->>>>>>> 2d0e97b8
 
   if (page === "chat")
     return (
       <ChatPrompt
         goDashboard={() => setPage("dashboard")}
-<<<<<<< HEAD
         studentId={studentId} // ✅ Pass studentId
-=======
         initialView={chatInitialView}
->>>>>>> 2d0e97b8
       />
     );
 
